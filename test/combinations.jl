--- conflicted
+++ resolved
@@ -3,13 +3,8 @@
 # - Invalid applications of integral aliases (e.g. lineintegral) produce a descriptive error
 
 @testitem "Meshes.BezierCurve" setup=[Setup] begin
-<<<<<<< HEAD
-    curve = BezierCurve(
-        [Point(t*u"m", sin(t)*u"m", 0.0u"m") for t in range(-pi, pi, length=361)]
-=======
     mypath = BezierCurve(
         [Point(t * u"m", sin(t) * u"m", 0.0u"m") for t in range(-pi, pi, length = 361)]
->>>>>>> 984465b3
     )
 
     f(x, y, z) = (1 / sqrt(1 + cos(x)^2)) * u"Ω/m"
